--- conflicted
+++ resolved
@@ -1,207 +1,170 @@
-#include <iostream>
-#include "ioh/problem.hpp"
-#include "ioh/suite.hpp"
-#include "ioh/logger.hpp"
-
-bool float_eq(const double a, const double b)
-{
-    return fabs(a - b) < 1e-8;
-}
-
-void test_problems()
-{
-    const std::vector<double> expected{
-        161.17445568,
-        12653420.412225708,
-        -97.06158297486468,
-        8845.53524810093,
-        121.9133638725643,
-        423021.00682286796,
-        278.3290201933729,
-        4315.032550201522,
-        95168.25362963174,
-        969025.0451803299,
-        20911310.769634742,
-        187251637.66430587,
-        2198.7155122256763,
-        261.60997479957,
-        1103.1553337856833,
-        273.87870697831676,
-        35.41073948743459,
-        107.64134358768,
-        -40.26919893274103,
-        49739.05388887795,
-        116.29585727504872,
-        -914.902473409051,
-        18.635078550305444,
-        1782.2733296400438,
-    };
-
-
-    const auto dimension = 5;
-     
-
-<<<<<<< HEAD
-    const auto& the_factory = ioh::problem::ProblemRegistry<ioh::problem::RealProblem>::instance();
-     
-=======
-
-    const auto& the_factory = ioh::problem::ProblemRegistry<ioh::problem::RealProblem>::instance();
-
->>>>>>> 00fdb54e
-    const std::vector<std::shared_ptr<ioh::problem::RealProblem>> items = {
-         the_factory.create("Sphere", 1, dimension),
-         the_factory.create("Ellipsoid", 1, dimension),
-         the_factory.create("Rastrigin", 1, dimension),
-         the_factory.create("BuecheRastrigin", 1, dimension),
-         the_factory.create("LinearSlope", 1, dimension),
-         the_factory.create("AttractiveSector", 1, dimension),
-         the_factory.create("StepEllipsoid", 1, dimension),
-         the_factory.create("Rosenbrock", 1, dimension),
-         the_factory.create("RosenbrockRotated", 1, dimension),
-         the_factory.create("EllipsoidRotated", 1, dimension),
-         the_factory.create("Discus", 1, dimension),
-         the_factory.create("BentCigar", 1, dimension),
-         the_factory.create("SharpRidge", 1, dimension),
-         the_factory.create("DifferentPowers", 1, dimension),
-         the_factory.create("RastriginRotated", 1, dimension),
-         the_factory.create("Weierstrass", 1, dimension),
-         the_factory.create("Schaffers10", 1, dimension),
-         the_factory.create("Schaffers1000", 1, dimension),
-         the_factory.create("GriewankRosenBrock", 1, dimension),
-         the_factory.create("Schwefel", 1, dimension),
-         the_factory.create("Gallagher101", 1, dimension),
-         the_factory.create("Gallagher21", 1, dimension),
-         the_factory.create("Katsuura", 1, dimension),
-         the_factory.create("LunacekBiRastrigin", 1, dimension),
-<<<<<<< HEAD
-   }; 
-   
-   
-=======
-    };
-
-
->>>>>>> 00fdb54e
-    // TODO: check weierstrass, xopt in: rosenbrock
-    const std::vector<double> x0{ 0.1, 1., 2.,4., 5.4 };
-   
-    for (auto i = 0; i < items.size(); i++)
-    {
-        const auto item = items.at(i);
-        const auto result = expected.at(i);
-        const auto y0 = (*item)(x0).at(0);
-<<<<<<< HEAD
-   
-        const auto yopt = (*item)(item->meta_data().objective.x).at(0);
-        if (!float_eq(result, y0) || !float_eq(item->meta_data().objective.y.at(0), yopt))
-        {
-            std::cout << i + 1 << ": " << item->meta_data().name << std::endl;
-            std::cout << item->meta_data().objective << " == " << yopt << " = " << std::boolalpha
-                << float_eq(item->meta_data().objective.y.at(0), yopt) << std::endl;
-   
-=======
-
-        const auto yopt = (*item)(item->objective().x).at(0);
-        if (!float_eq(result, y0) || !float_eq(item->objective().y.at(0), yopt))
-        {
-            std::cout << i + 1 << ": " << item->meta_data().name << std::endl;
-            std::cout << item->objective()  << " == " << yopt << " = " << std::boolalpha
-                << float_eq(item->objective().y.at(0), yopt) << std::endl;
-
->>>>>>> 00fdb54e
-            std::cout << result << " == " << y0 << " = " << std::boolalpha << float_eq(result, y0) << std::endl;
-        }
-    }
-
-
-<<<<<<< HEAD
-    ioh::suite::BBOBSuite suite({1, 2}, {1, 2}, {5});
-    
-=======
-    ioh::suite::BBOB suite({ 1, 2 }, { 1, 2 }, { 5 });
-
->>>>>>> 00fdb54e
-    std::cout << suite.name() << std::endl;
-    for (const auto& p : suite)
-        std::cout << *p << std::endl;
-    
-<<<<<<< HEAD
-    ioh::suite::PBOSuite suite2({ 1 }, { 1, 2 }, { 5 });
-=======
-    ioh::suite::PBO suite2({ 1 }, { 1, 2 }, { 5 });
->>>>>>> 00fdb54e
-    
-    std::cout << suite2.name() << std::endl;
-    for (const auto& p : suite2)
-        std::cout << *p << std::endl;
-<<<<<<< HEAD
-    //
-    auto& suite_factory = ioh::suite::SuiteRegistry::instance();
-    auto f = suite_factory.create("BBOB", { 1 }, { 2 }, { 3 });
-=======
-    
-    auto& suite_factory = ioh::suite::SuiteRegistry<ioh::suite::RealSuite>::instance();
-    auto f = suite_factory.create("BBOB", { 1 }, { 2 }, { 5 });
-    
-    for (const auto& p : *f)
-        std::cout << (*p)(x0).at(0) << std::endl;
-}
-
-
-
-int main() {
-
-    using namespace ioh::common;
-    test_problems();
-
-    // const auto& the_factory = ioh::problem::ProblemRegistry<ioh::problem::PBO>::instance();
-    //
-    // for (auto& name : the_factory.names())
-    //     std::cout << name << std::endl;
-    //
-    // std::cout << the_factory.names().size();
-    //
-    // std::vector<double> x0{ 0.1, 1., 2.,4., 5.4 };
-    // // const auto problem = the_factory.create("Sphere", 1, 5);
-    //
-    // auto logger1 = ioh::logger::Default(std::string("logger1"));
-    // // auto logger2 = ioh::logger::Default(std::string("logger2"));
-    // // auto logger = ioh::logger::LoggerCombine({ &logger1, &logger2 });
-    //  
-    // // problem->attach_logger(logger1);
-    // //
-    //
-    // //
-    // // for (auto i =0; i < 10; i++)
-    // // {
-    // //     for (auto j = 0; j < 1000; j++)
-    // //         (*problem)(x0);
-    // //
-    // //     problem->reset();
-    // // }
-    //
-    // auto& suite_factory = ioh::suite::SuiteRegistry<ioh::suite::RealSuite>::instance();
-    // const auto suite = suite_factory.create("BBOB", { 1 }, { 1, 2 }, { 5 });
-    //
-    // suite->attach_logger(logger1);
-    //
-    // for (const auto& p : *suite)
-    // {
-    //     std::cout << *p << std::endl;
-    //
-    //     for (auto i = 0; i < 2; i++)
-    //     {
-    //          for (auto j = 0; j < 10; j++)
-    //          {
-    //              x0.at(0) += static_cast<double>(j);
-    //              (*p)(x0);
-    //          }
-    //          p->reset();
-    //     }
-    // }
->>>>>>> 00fdb54e
-
-    std::cout << "done";
-}
-
+#include <iostream>
+#include "ioh/problem.hpp"
+#include "ioh/suite.hpp"
+#include "ioh/logger.hpp"
+
+bool float_eq(const double a, const double b)
+{
+    return fabs(a - b) < 1e-8;
+}
+
+void test_problems()
+{
+    const std::vector<double> expected{
+        161.17445568,
+        12653420.412225708,
+        -97.06158297486468,
+        8845.53524810093,
+        121.9133638725643,
+        423021.00682286796,
+        278.3290201933729,
+        4315.032550201522,
+        95168.25362963174,
+        969025.0451803299,
+        20911310.769634742,
+        187251637.66430587,
+        2198.7155122256763,
+        261.60997479957,
+        1103.1553337856833,
+        273.87870697831676,
+        35.41073948743459,
+        107.64134358768,
+        -40.26919893274103,
+        49739.05388887795,
+        116.29585727504872,
+        -914.902473409051,
+        18.635078550305444,
+        1782.2733296400438,
+    };
+
+
+    const auto dimension = 5;
+     
+
+
+    const auto& the_factory = ioh::problem::ProblemRegistry<ioh::problem::RealProblem>::instance();
+
+    const std::vector<std::shared_ptr<ioh::problem::RealProblem>> items = {
+         the_factory.create("Sphere", 1, dimension),
+         the_factory.create("Ellipsoid", 1, dimension),
+         the_factory.create("Rastrigin", 1, dimension),
+         the_factory.create("BuecheRastrigin", 1, dimension),
+         the_factory.create("LinearSlope", 1, dimension),
+         the_factory.create("AttractiveSector", 1, dimension),
+         the_factory.create("StepEllipsoid", 1, dimension),
+         the_factory.create("Rosenbrock", 1, dimension),
+         the_factory.create("RosenbrockRotated", 1, dimension),
+         the_factory.create("EllipsoidRotated", 1, dimension),
+         the_factory.create("Discus", 1, dimension),
+         the_factory.create("BentCigar", 1, dimension),
+         the_factory.create("SharpRidge", 1, dimension),
+         the_factory.create("DifferentPowers", 1, dimension),
+         the_factory.create("RastriginRotated", 1, dimension),
+         the_factory.create("Weierstrass", 1, dimension),
+         the_factory.create("Schaffers10", 1, dimension),
+         the_factory.create("Schaffers1000", 1, dimension),
+         the_factory.create("GriewankRosenBrock", 1, dimension),
+         the_factory.create("Schwefel", 1, dimension),
+         the_factory.create("Gallagher101", 1, dimension),
+         the_factory.create("Gallagher21", 1, dimension),
+         the_factory.create("Katsuura", 1, dimension),
+         the_factory.create("LunacekBiRastrigin", 1, dimension),
+    };
+
+
+    // TODO: check weierstrass, xopt in: rosenbrock
+    const std::vector<double> x0{ 0.1, 1., 2.,4., 5.4 };
+   
+    for (auto i = 0; i < items.size(); i++)
+    {
+        const auto item = items.at(i);
+        const auto result = expected.at(i);
+        const auto y0 = (*item)(x0).at(0);
+
+        const auto yopt = (*item)(item->objective().x).at(0);
+        if (!float_eq(result, y0) || !float_eq(item->objective().y.at(0), yopt))
+        {
+            std::cout << i + 1 << ": " << item->meta_data().name << std::endl;
+            std::cout << item->objective()  << " == " << yopt << " = " << std::boolalpha
+                << float_eq(item->objective().y.at(0), yopt) << std::endl;
+
+            std::cout << result << " == " << y0 << " = " << std::boolalpha << float_eq(result, y0) << std::endl;
+        }
+    }
+
+
+    ioh::suite::BBOB suite({ 1, 2 }, { 1, 2 }, { 5 });
+
+    std::cout << suite.name() << std::endl;
+    for (const auto& p : suite)
+        std::cout << *p << std::endl;
+    
+    ioh::suite::PBO suite2({ 1 }, { 1, 2 }, { 5 });
+    
+    std::cout << suite2.name() << std::endl;
+    for (const auto& p : suite2)
+        std::cout << *p << std::endl;
+    
+    auto& suite_factory = ioh::suite::SuiteRegistry<ioh::suite::RealSuite>::instance();
+    auto f = suite_factory.create("BBOB", { 1 }, { 2 }, { 5 });
+    
+    for (const auto& p : *f)
+        std::cout << (*p)(x0).at(0) << std::endl;
+}
+
+
+
+int main() {
+
+    using namespace ioh::common;
+    test_problems();
+
+    // const auto& the_factory = ioh::problem::ProblemRegistry<ioh::problem::PBO>::instance();
+    //
+    // for (auto& name : the_factory.names())
+    //     std::cout << name << std::endl;
+    //
+    // std::cout << the_factory.names().size();
+    //
+    // std::vector<double> x0{ 0.1, 1., 2.,4., 5.4 };
+    // // const auto problem = the_factory.create("Sphere", 1, 5);
+    //
+    // auto logger1 = ioh::logger::Default(std::string("logger1"));
+    // // auto logger2 = ioh::logger::Default(std::string("logger2"));
+    // // auto logger = ioh::logger::LoggerCombine({ &logger1, &logger2 });
+    //  
+    // // problem->attach_logger(logger1);
+    // //
+    //
+    // //
+    // // for (auto i =0; i < 10; i++)
+    // // {
+    // //     for (auto j = 0; j < 1000; j++)
+    // //         (*problem)(x0);
+    // //
+    // //     problem->reset();
+    // // }
+    //
+    // auto& suite_factory = ioh::suite::SuiteRegistry<ioh::suite::RealSuite>::instance();
+    // const auto suite = suite_factory.create("BBOB", { 1 }, { 1, 2 }, { 5 });
+    //
+    // suite->attach_logger(logger1);
+    //
+    // for (const auto& p : *suite)
+    // {
+    //     std::cout << *p << std::endl;
+    //
+    //     for (auto i = 0; i < 2; i++)
+    //     {
+    //          for (auto j = 0; j < 10; j++)
+    //          {
+    //              x0.at(0) += static_cast<double>(j);
+    //              (*p)(x0);
+    //          }
+    //          p->reset();
+    //     }
+    // }
+
+    std::cout << "done";
+}
+