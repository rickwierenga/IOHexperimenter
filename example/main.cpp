--- conflicted
+++ resolved
@@ -1,82 +1,61 @@
-#include "ioh.hpp"
-
-
-<<<<<<< HEAD
-void show_registered_objects()
-{
-    {
-        const auto &problem_factory = ioh::problem::ProblemRegistry<ioh::problem::Real>::instance();
-        const auto &suite_factory = ioh::suite::SuiteRegistry<ioh::problem::Real>::instance();
-
-        std::cout << "Registered Real Problems:\n";
-
-        for (auto &[id, name] : problem_factory.map())
-            std::cout << id << ", " << name << std::endl;
-
-        std::cout << "\nRegistered Real Suites:\n";
-        for (auto &[id, name] : suite_factory.map())
-            std::cout << id << ", " << name << std::endl;
-    }
-    {
-        const auto &problem_factory = ioh::problem::ProblemRegistry<ioh::problem::Integer>::instance();
-        const auto &suite_factory = ioh::suite::SuiteRegistry<ioh::problem::Integer>::instance();
-
-        std::cout << "\nRegistered Integer Problems:\n";
-
-        for (auto &[id, name] : problem_factory.map())
-            std::cout << id << ", " << name << std::endl;
-
-        std::cout << "\nRegistered Integer Suites:\n";
-        for (auto &[id, name] : suite_factory.map())
-            std::cout << id << ", " << name << std::endl;
-=======
-std::vector<std::string> read_file(const fs::path& path){
-    std::vector<std::string> output;
-    std::ifstream stream (path);
-    std::string line;
-    while(std::getline(stream, line)){
-        if (!line.empty()){
-            std::cout << line << std::endl;
-            output.push_back(line);
-        }
->>>>>>> 7125d7c4
-    }
-    return output;
-}
-
-<<<<<<< HEAD
-
-// Example
-int main()
-{
-    using namespace ioh::problem;
-    show_registered_objects();
-    // we first create a problem factory, only for GraphProblem Types
-    const auto &problem_factory = ProblemRegistry<submodular::v2::GraphProblem>::instance();
-
-    // We loop over all problems, for now I only did the 3 types.
-    for (auto &[id, name] : problem_factory.map())
-    {
-        // Creating a problem instance
-        // This is slower the first time the problem is created, as the graph has to be loaded from file
-        // subsequent calls are faster. 
-        auto problem = problem_factory.create(id, 1, 1);
-        std::cout << problem->meta_data() << std::endl;
-
-        // We can then call the problem with an array of integers a would be expected
-        auto x0 = ioh::common::random::integers(problem->meta_data().n_variables, 0, 1);
-        std::cout << "y0: " << (*problem)(x0) << std::endl;
-    }
-
-    // Alternatively, we can create a suite
-    ioh::suite::Submodular suite;
-    for (const auto& problem: suite){
-        std::cout << (*problem).meta_data() << std::endl;
-    }
-}
-
-=======
-int main(){
-    std::cout << "hebben we cout " << std::endl;
-}
->>>>>>> 7125d7c4
+#include "ioh.hpp"
+
+void show_registered_objects()
+{
+    {
+        const auto &problem_factory = ioh::problem::ProblemRegistry<ioh::problem::Real>::instance();
+        const auto &suite_factory = ioh::suite::SuiteRegistry<ioh::problem::Real>::instance();
+
+        std::cout << "Registered Real Problems:\n";
+
+        for (auto &[id, name] : problem_factory.map())
+            std::cout << id << ", " << name << std::endl;
+
+        std::cout << "\nRegistered Real Suites:\n";
+        for (auto &[id, name] : suite_factory.map())
+            std::cout << id << ", " << name << std::endl;
+    }
+    {
+        const auto &problem_factory = ioh::problem::ProblemRegistry<ioh::problem::Integer>::instance();
+        const auto &suite_factory = ioh::suite::SuiteRegistry<ioh::problem::Integer>::instance();
+
+        std::cout << "\nRegistered Integer Problems:\n";
+
+        for (auto &[id, name] : problem_factory.map())
+            std::cout << id << ", " << name << std::endl;
+
+        std::cout << "\nRegistered Integer Suites:\n";
+        for (auto &[id, name] : suite_factory.map())
+            std::cout << id << ", " << name << std::endl;
+    }
+}
+
+// Example
+int main()
+{
+    using namespace ioh::problem;
+    show_registered_objects();
+    // we first create a problem factory, only for GraphProblem Types
+    const auto &problem_factory = ProblemRegistry<submodular::v2::GraphProblem>::instance();
+
+    // We loop over all problems, for now I only did the 3 types.
+    for (auto &[id, name] : problem_factory.map())
+    {
+        // Creating a problem instance
+        // This is slower the first time the problem is created, as the graph has to be loaded from file
+        // subsequent calls are faster. 
+        auto problem = problem_factory.create(id, 1, 1);
+        std::cout << problem->meta_data() << std::endl;
+
+        // We can then call the problem with an array of integers a would be expected
+        auto x0 = ioh::common::random::integers(problem->meta_data().n_variables, 0, 1);
+        std::cout << "y0: " << (*problem)(x0) << std::endl;
+    }
+
+    // Alternatively, we can create a suite
+    ioh::suite::Submodular suite;
+    for (const auto& problem: suite){
+        std::cout << (*problem).meta_data() << std::endl;
+    }
+}
+