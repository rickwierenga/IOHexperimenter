#pragma once

#include <cmath>

#include "ioh.hpp"


//Make sure the meta list files are in the working directory and graph data are in proper format (i.e. edge list)
//Extract example_submodular.zip there

//Solver function, uses problem oracle as input
void solver(const std::shared_ptr<ioh::problem::Integer> p)
{
    //Random search
<<<<<<< HEAD
    for (int i = 0; i < 1000; i++)
=======
    for (int i = 0; i < 100; i++)
>>>>>>> a8effefe
    {
        (*p)(ioh::common::random::integers(p->meta_data().n_variables, 0, 1));
    }

    //Greedy
<<<<<<< HEAD
    /*auto x = std::vector<int>(p->meta_data().n_variables, 0);
    double cur_best = (*p)(x);
    int best_index;
    do
    {
        best_index = -1;
        for (auto i = 0; i < p->meta_data().n_variables; i++)
        {
            if (x[i] == 0)
            {
                x[i] = 1;
                double cur_value = (*p)(x);
                x[i] = 0;
                if (cur_value > cur_best)
                {
                    cur_best = cur_value;
                    best_index = i;
                }
            }
        }
        if (best_index >= 0)
            x[best_index] = 1;
    } while (best_index >= 0);*/
=======
    // auto x = std::vector<int>(p->meta_data().n_variables, 0);
    // double cur_best = (*p)(x);
    // int best_index;
    // do
    // {
    //     best_index = -1;
    //     for (auto i = 0; i < p->meta_data().n_variables; i++)
    //     {
    //         if (x[i] == 0)
    //         {
    //             x[i] = 1;
    //             double cur_value = (*p)(x);
    //             x[i] = 0;
    //             if (cur_value > cur_best)
    //             {
    //                 cur_best = cur_value;
    //                 best_index = i;
    //             }
    //         }
    //     }
    //     if (best_index >= 0)
    //         x[best_index] = 1;
    // } while (best_index >= 0);
>>>>>>> a8effefe
}

double chebyshev_cons_factor(const double delta = 0, const double alpha = 0)
{
    return delta * sqrt((1.0 - alpha) / alpha / 3.0);
}

double chernoff_cons_factor(const double delta = 0, const double alpha = 1)
{
    return delta * sqrt(2.0 * log(1 / alpha));
}

//Run an experiment on graph problems
//Currently, loggers don't differentiate by instance id, data from runs on different
//instances with the same dimension and problem are written into the same file.
//For now, separate loggers for different instances are used instead of suite.
//This is not ideal, clearly.
int main()
{
<<<<<<< HEAD
    int repetition = 10;
    // Max Vertex Cover
    int instance_number = ioh::problem::read_meta_list_graph(
        true, fs::current_path().string() + "\\" + "example_list_maxcoverage");
    std::vector<std::shared_ptr<ioh::problem::Integer>> problems = {};
    for (auto a = 0; a < instance_number; a++)
        problems.push_back(std::make_shared<ioh::problem::pbo::MaxCoverage>(a + 1));
    for (auto p : problems)
    {
=======
    Max Vertex Cover
    int instance_number = 5;
    //int instance_number = ioh::problem::submodular::Graph::read_meta_list_graph(true, "example_list_maxcoverage");
    // std::vector<std::shared_ptr<ioh::problem::Integer>> problems = {};
    for (auto a = 0; a < instance_number; a++){
    //     problems.push_back(std::make_shared<ioh::problem::pbo::MaxCoverage>(a + 1));
    // for (auto p : problems)
    // {
        auto p = std::make_shared<ioh::problem::submodular::MaxCoverage>(a + 1,1,"example_list_maxcoverage");
>>>>>>> a8effefe
        // Optional chance constraint factor
        //ioh::problem::graph_list[p->meta_data().instance - 1]->set_chance_cons_factor(chebyshev_cons_factor(0.5, 0.1));
        auto b = ioh::logger::Analyzer({ioh::trigger::on_improvement},
                                       {}, // no additional properties
                                       fs::current_path(), // path to store data
                                       "maxcoverage_"+std::to_string(p->meta_data().instance));
        p->attach_logger(b);
        for (auto i = 0; i < repetition; i++)
        {
            solver(p);
            p->reset();
        }
    }

    // Max Cut
<<<<<<< HEAD
    instance_number = ioh::problem::read_meta_list_graph(
        true, fs::current_path().string() + "\\" + "example_list_maxcut");
    problems.clear();
=======
    //sinstance_number = ioh::problem::submodular::Graph::read_meta_list_graph(true, "example_list_maxcut");
    // problems.clear();
>>>>>>> a8effefe
    for (auto a = 0; a < instance_number; a++)
    // problems.push_back(std::make_shared<ioh::problem::pbo::MaxCut>(a + 1));
    // for (auto p : problems)
    {
        auto p = std::make_shared<ioh::problem::submodular::MaxCut>(a + 1,1,"example_list_maxcut");
        auto b = ioh::logger::Analyzer({ioh::trigger::on_improvement},
                                       {}, // no additional properties
                                       fs::current_path(), // path to store data
                                       "maxcut_" + std::to_string(p->meta_data().instance));
        p->attach_logger(b);
        for (auto i = 0; i < repetition; i++)
        {
            solver(p);
            p->reset();
        }
    }

    // Max Influence
<<<<<<< HEAD
    instance_number = ioh::problem::read_meta_list_graph(
        true, fs::current_path().string() + "\\" + "example_list_maxinfluence");
    problems.clear();
    for (auto a = 0; a < instance_number; a++)
        problems.push_back(std::make_shared<ioh::problem::pbo::MaxInfluence>(a + 1));
    for (auto p : problems)
=======
    // instance_number = ioh::problem::submodular::Graph::read_meta_list_graph(true, "example_list_maxinfluence");
    // problems.clear();
    for (auto a = 0; a < 2; a++)
        // problems.push_back(std::make_shared<ioh::problem::pbo::MaxInfluence>(a + 1));
    // for (auto p : problems)
>>>>>>> a8effefe
    {
        auto p = std::make_shared<ioh::problem::submodular::MaxInfluence>(a + 1,1,"example_list_maxinfluence");
        // Optional chance constraint factor
        // ioh::problem::graph_list[p->meta_data().instance - 1]->set_chance_cons_factor(chebyshev_cons_factor(0.5, 0.1));
        auto b = ioh::logger::Analyzer({ioh::trigger::on_improvement}, {}, // no additional properties
                                       fs::current_path(), // path to store data
                                       "maxinfluence_" + std::to_string(p->meta_data().instance));
        p->attach_logger(b);
<<<<<<< HEAD
        for (auto i = 0; i < repetition; i++)
=======
        for (auto i = 0; i < 2; i++)
>>>>>>> a8effefe
        {
            solver(p);
            p->reset();
        }
    }

    // Pack While Travel
<<<<<<< HEAD
    instance_number = ioh::problem::pbo::read_meta_list_instance(
        true, fs::current_path().string() + "\\" + "example_list_pwt");
    problems.clear();
    for (auto a = 0; a < instance_number; a++)
        problems.push_back(std::make_shared<ioh::problem::pbo::PackWhileTravel>(a + 1));
    for (auto p : problems)
=======
    //instance_number = ioh::problem::read_meta_list_graph(true, "example_list_pwt");
    // problems.clear();
    for (auto a = 0; a < 2; a++)
        // problems.push_back(std::make_shared<ioh::problem::pbo::PackWhileTravel>(a + 1));
    // for (auto p : problems)
>>>>>>> a8effefe
    {
        auto p = std::make_shared<ioh::problem::submodular::PackWhileTravel>(a + 1,1,"example_list_pwt");
        auto b = ioh::logger::Analyzer({ioh::trigger::on_improvement}, {}, // no additional properties
                                       fs::current_path(), // path to store data
                                       "pwt_" + std::to_string(p->meta_data().instance));
        p->attach_logger(b);
<<<<<<< HEAD
        for (auto i = 0; i < repetition; i++)
=======
        for (auto i = 0; i < 2; i++)
>>>>>>> a8effefe
        {
            solver(p);
            p->reset();
        }
    }
}<|MERGE_RESOLUTION|>--- conflicted
+++ resolved
@@ -12,17 +12,12 @@
 void solver(const std::shared_ptr<ioh::problem::Integer> p)
 {
     //Random search
-<<<<<<< HEAD
-    for (int i = 0; i < 1000; i++)
-=======
     for (int i = 0; i < 100; i++)
->>>>>>> a8effefe
     {
         (*p)(ioh::common::random::integers(p->meta_data().n_variables, 0, 1));
     }
 
     //Greedy
-<<<<<<< HEAD
     /*auto x = std::vector<int>(p->meta_data().n_variables, 0);
     double cur_best = (*p)(x);
     int best_index;
@@ -46,31 +41,6 @@
         if (best_index >= 0)
             x[best_index] = 1;
     } while (best_index >= 0);*/
-=======
-    // auto x = std::vector<int>(p->meta_data().n_variables, 0);
-    // double cur_best = (*p)(x);
-    // int best_index;
-    // do
-    // {
-    //     best_index = -1;
-    //     for (auto i = 0; i < p->meta_data().n_variables; i++)
-    //     {
-    //         if (x[i] == 0)
-    //         {
-    //             x[i] = 1;
-    //             double cur_value = (*p)(x);
-    //             x[i] = 0;
-    //             if (cur_value > cur_best)
-    //             {
-    //                 cur_best = cur_value;
-    //                 best_index = i;
-    //             }
-    //         }
-    //     }
-    //     if (best_index >= 0)
-    //         x[best_index] = 1;
-    // } while (best_index >= 0);
->>>>>>> a8effefe
 }
 
 double chebyshev_cons_factor(const double delta = 0, const double alpha = 0)
@@ -90,7 +60,6 @@
 //This is not ideal, clearly.
 int main()
 {
-<<<<<<< HEAD
     int repetition = 10;
     // Max Vertex Cover
     int instance_number = ioh::problem::read_meta_list_graph(
@@ -100,17 +69,6 @@
         problems.push_back(std::make_shared<ioh::problem::pbo::MaxCoverage>(a + 1));
     for (auto p : problems)
     {
-=======
-    Max Vertex Cover
-    int instance_number = 5;
-    //int instance_number = ioh::problem::submodular::Graph::read_meta_list_graph(true, "example_list_maxcoverage");
-    // std::vector<std::shared_ptr<ioh::problem::Integer>> problems = {};
-    for (auto a = 0; a < instance_number; a++){
-    //     problems.push_back(std::make_shared<ioh::problem::pbo::MaxCoverage>(a + 1));
-    // for (auto p : problems)
-    // {
-        auto p = std::make_shared<ioh::problem::submodular::MaxCoverage>(a + 1,1,"example_list_maxcoverage");
->>>>>>> a8effefe
         // Optional chance constraint factor
         //ioh::problem::graph_list[p->meta_data().instance - 1]->set_chance_cons_factor(chebyshev_cons_factor(0.5, 0.1));
         auto b = ioh::logger::Analyzer({ioh::trigger::on_improvement},
@@ -126,19 +84,13 @@
     }
 
     // Max Cut
-<<<<<<< HEAD
     instance_number = ioh::problem::read_meta_list_graph(
         true, fs::current_path().string() + "\\" + "example_list_maxcut");
     problems.clear();
-=======
-    //sinstance_number = ioh::problem::submodular::Graph::read_meta_list_graph(true, "example_list_maxcut");
-    // problems.clear();
->>>>>>> a8effefe
     for (auto a = 0; a < instance_number; a++)
     // problems.push_back(std::make_shared<ioh::problem::pbo::MaxCut>(a + 1));
     // for (auto p : problems)
     {
-        auto p = std::make_shared<ioh::problem::submodular::MaxCut>(a + 1,1,"example_list_maxcut");
         auto b = ioh::logger::Analyzer({ioh::trigger::on_improvement},
                                        {}, // no additional properties
                                        fs::current_path(), // path to store data
@@ -152,33 +104,19 @@
     }
 
     // Max Influence
-<<<<<<< HEAD
-    instance_number = ioh::problem::read_meta_list_graph(
-        true, fs::current_path().string() + "\\" + "example_list_maxinfluence");
+    instance_number = ioh::problem::read_meta_list_graph(true, "example_list_maxinfluence");
     problems.clear();
     for (auto a = 0; a < instance_number; a++)
         problems.push_back(std::make_shared<ioh::problem::pbo::MaxInfluence>(a + 1));
     for (auto p : problems)
-=======
-    // instance_number = ioh::problem::submodular::Graph::read_meta_list_graph(true, "example_list_maxinfluence");
-    // problems.clear();
-    for (auto a = 0; a < 2; a++)
-        // problems.push_back(std::make_shared<ioh::problem::pbo::MaxInfluence>(a + 1));
-    // for (auto p : problems)
->>>>>>> a8effefe
     {
-        auto p = std::make_shared<ioh::problem::submodular::MaxInfluence>(a + 1,1,"example_list_maxinfluence");
         // Optional chance constraint factor
         // ioh::problem::graph_list[p->meta_data().instance - 1]->set_chance_cons_factor(chebyshev_cons_factor(0.5, 0.1));
         auto b = ioh::logger::Analyzer({ioh::trigger::on_improvement}, {}, // no additional properties
                                        fs::current_path(), // path to store data
                                        "maxinfluence_" + std::to_string(p->meta_data().instance));
         p->attach_logger(b);
-<<<<<<< HEAD
         for (auto i = 0; i < repetition; i++)
-=======
-        for (auto i = 0; i < 2; i++)
->>>>>>> a8effefe
         {
             solver(p);
             p->reset();
@@ -186,31 +124,19 @@
     }
 
     // Pack While Travel
-<<<<<<< HEAD
     instance_number = ioh::problem::pbo::read_meta_list_instance(
         true, fs::current_path().string() + "\\" + "example_list_pwt");
     problems.clear();
     for (auto a = 0; a < instance_number; a++)
         problems.push_back(std::make_shared<ioh::problem::pbo::PackWhileTravel>(a + 1));
     for (auto p : problems)
-=======
-    //instance_number = ioh::problem::read_meta_list_graph(true, "example_list_pwt");
-    // problems.clear();
-    for (auto a = 0; a < 2; a++)
-        // problems.push_back(std::make_shared<ioh::problem::pbo::PackWhileTravel>(a + 1));
-    // for (auto p : problems)
->>>>>>> a8effefe
     {
         auto p = std::make_shared<ioh::problem::submodular::PackWhileTravel>(a + 1,1,"example_list_pwt");
         auto b = ioh::logger::Analyzer({ioh::trigger::on_improvement}, {}, // no additional properties
                                        fs::current_path(), // path to store data
                                        "pwt_" + std::to_string(p->meta_data().instance));
         p->attach_logger(b);
-<<<<<<< HEAD
         for (auto i = 0; i < repetition; i++)
-=======
-        for (auto i = 0; i < 2; i++)
->>>>>>> a8effefe
         {
             solver(p);
             p->reset();
