--- conflicted
+++ resolved
@@ -42,11 +42,6 @@
 
 int main(int argc, char** argv)
 {
-<<<<<<< HEAD
-    // auto m = common::OptimizationType::Minimization;
-
-=======
->>>>>>> 21c1a07a
     if(argc < 4) { fail(not_enough_args, "Not enough arguments"); }
 
     size_t samples = 0;
