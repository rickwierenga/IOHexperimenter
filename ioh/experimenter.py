--- conflicted
+++ resolved
@@ -1,749 +1,328 @@
-<<<<<<< HEAD
-try:
-    from .iohcpp import *
-
-from itertools import product
-from functools import partial
-from multiprocessing import cpu_count
-import numpy as np
-       
-def get_problem(fid, iid, dim, suite = "BBOB"):
-    '''Instansiate a problem based on its function ID, dimension, instance and suite
-    Parameters
-    ----------
-    fid:
-        The function ID of the problem in the suite, or the name of the function as string
-    dim:
-        The dimension (number of variables) of the problem
-    iid:
-        The instance ID of the problem
-    target_precision:
-        Optional, how close to the optimum the problem is considered 'solved'
-    suite:
-        Which suite the problem is from. Either 'BBOB' or 'PBO'. Only used if fid is an integer
-    '''
-    if suite == "BBOB":
-        return problem.Real.factory().create(fid, iid, dim)
-    elif suite == "PBO":
-        if fid in [21, 23]:
-            if not np.sqrt(dim).is_integer():
-                raise Exception("For this function, the dimension needs to be a perfect square!")
-        return problem.Integer.factory().create(fid, iid, dim)
-    else:
-        raise Exception("This suite is not yet supported")    
-
-def runParallelFunction(runFunction, arguments, parallel_config = None):
-    """
-        Return the output of runFunction for each set of arguments,
-        making use of as much parallelization as possible on this system
-        :param runFunction: The function that can be executed in parallel
-        :param arguments:   List of tuples, where each tuple are the arguments
-                            to pass to the function
-        :param force_single:Force the run to be single-threaded, ignoring all settings from IOH_config
-        :param timeout:     How many seconds each execution get before being stopped. 
-                            Only used when running in parallel without mpi.
-        :return:
-    """
-    if parallel_config is None:
-        return runSingleThreaded(runFunction, arguments)    
-
-    if parallel_config['evaluate_parallel']:
-        if parallel_config['use_MPI']:
-            return runMPI(runFunction, arguments)
-        elif parallel_config['use_pebble']:
-            return runPebblePool(
-                runFunction, arguments, 
-                timeout = parallel_config['timeout'], 
-                num_threads = parallel_config['num_threads']
-            )
-        elif parallel_config['use_joblib']:
-            return runJoblib(
-                runFunction, arguments, 
-                num_threads = parallel_config['num_threads']
-            )
-        else:
-            return runPool(
-                runFunction, arguments, 
-                num_threads = parallel_config['num_threads']
-            )
-    else:
-        return runSingleThreaded(runFunction, arguments)
-
-# Inline function definition to allow the passing of multiple arguments to 'runFunction' through 'Pool.map'
-def func_star(a_b, func):
-    """Convert `f([1,2])` to `f(1,2)` call."""
-    return func(*a_b)
-
-def runPool(runFunction, arguments, num_threads = None):
-    """
-        Small overhead-function to handle multi-processing using Python's built-in multiprocessing.Pool
-        :param runFunction: The (``partial``) function to run in parallel, accepting ``arguments``
-        :param arguments:   The arguments to passed distributedly to ``runFunction``
-        :return:            List of any results produced by ``runFunction``
-    """
-    if num_threads is None:
-        num_threads = cpu_count()
-    arguments = list(arguments)
-    print(f"Running pool with {min(num_threads, len(arguments))} threads")
-    from multiprocessing import Pool
-    p = Pool(min(num_threads, len(arguments)))
-
-    local_func = partial(func_star, func=runFunction)
-    results = p.map(local_func, arguments)
-    p.close()
-    return results
-
-def runPebblePool(runfunction, arguments, timeout = 30, num_threads = None):
-    from pebble import ProcessPool
-    from concurrent.futures import TimeoutError
-    
-    if num_threads is None:
-        num_threads = cpu_count()
-    
-    arguments = list(arguments)
-    
-    print(f"Running pebble pool with {min(num_threads, len(arguments))} threads")
-
-    
-    def task_done(future):
-        try:
-            future.result()  # blocks until results are ready
-        except TimeoutError as error:
-            print("Function took longer than %d seconds" % error.args[1])
-        except Exception as error:
-            print("Function raised %s" % error)
-            print(error)  # traceback of the function
-            
-    with ProcessPool(max_workers = min(num_threads, len(arguments)), max_tasks = len(arguments)) as pool:
-        for x in arguments:
-            if type(x) is not list and type(x) is not tuple:
-                x = [x]
-            future = pool.schedule(runfunction, args=x, timeout=timeout)
-            future.add_done_callback(task_done)
-
-def runJoblib(runFunction, arguments, num_threads = None):
-    from joblib import delayed, Parallel
-    
-    if num_threads is None:
-        num_threads = cpu_count()
-#     arguments = list(arguments)
-#     print(f"Running joblib with {min(num_threads, len(arguments))} threads")
-    local_func = partial(func_star, func=runFunction)
-
-    return Parallel(n_jobs = num_threads)(delayed(local_func)(arg) for arg in arguments)
-
-def runSingleThreaded(runFunction, arguments):
-    """
-        Small overhead-function to iteratively run a function with a pre-determined input arguments
-        :param runFunction: The (``partial``) function to run, accepting ``arguments``
-        :param arguments:   The arguments to passed to ``runFunction``, one run at a time
-        :return:            List of any results produced by ``runFunction``
-    """
-    results = []
-    print("Running single-threaded")
-    for arg in arguments:
-        results.append(runFunction(*arg))
-    return results
-
-def runMPI(runFunction, arguments):
-    from schwimmbad import MPIPool
-    print("Running using MPI")
-    with MPIPool() as pool:
-        results = pool.map(runFunction, arguments)
-    return results
-        
-def _run_default(alg, fid, dim, iid, precision, suite, repetitions, observing,
-        location, foldername, dat, cdat, idat, tdat_base, tdat_exp,
-        parameters, dynamic_attrs, static_attrs):
-    '''A helper function for parallellization of the IOHexperimter.
-    '''
-    name = alg.__class__.__name__
-    info = "Run using the IOHexperimenter in python, version 1"
-    f = get_problem(fid, iid, dim, suite)
-    if observing:
-        logger = logger(location, foldername, name, info)
-        logger.set_tracking_options(dat, cdat, idat, tdat_base, tdat_exp)
-        if parameters is not None:
-            logger.track_parameters(alg, parameters)
-        if dynamic_attrs is not None:
-            logger.set_dynamic_attributes(dynamic_attrs)
-        if static_attrs is not None:
-            logger.set_static_attributes(static_attrs)
-        f.attach_logger(logger)
-
-    for rep in range(repetitions):
-        np.random.seed = rep
-        if rep > 0:
-            f.reset()
-        alg(f)
-
-    logger.flush()
-    
-def _run_custom(alg, function, fname, dim, suite, repetitions, observing,
-        location, foldername, dat, cdat, idat, tdat_base, tdat_exp,
-        parameters, dynamic_attrs, static_attrs):
-    '''A helper function for parallellization of the IOHexperimter.
-    '''
-    name = alg.__class__.__name__
-    info = "Run using the IOHexperimenter in python, version 1" 
-    f = wrap_real_problem(function, fname, dim)
-
-    if observing:
-        logger = logger(location, foldername, name, info)
-        logger.set_tracking_options(dat, cdat, idat, tdat_base, tdat_exp)
-        if parameters is not None:
-            logger.track_parameters(alg, parameters)
-        if dynamic_attrs is not None:
-            logger.set_dynamic_attributes(dynamic_attrs)
-        if static_attrs is not None:
-            logger.set_static_attributes(static_attrs)
-        f.attach_logger(logger)
-
-    for rep in range(repetitions):
-        np.random.seed = rep
-        if rep > 0:
-            f.reset()
-        alg(f)
-
-    logger.flush()
-                        
-class IOHexperimenter():
-    '''An interfact to easily run a set of algorithms on multiple functions from the IOHexperimenter.
-    '''
-    def __init__(self):
-        '''Create an IOHexperimenter object for benchmarking a set of algorithms on multiple functions
-        Initialize the functions to use by calling 'initialize_PBO', 'initialize_BBOB' or 'initialize_custom'
-        Set up parallellization by calling 'set_parallell'
-        '''
-        self.location = None
-        self.foldername = None
-        self.dat = True
-        self.cdat = False
-        self.idat = 0
-        self.tdat_base = [0]
-        self.tdat_exp = 0
-        self.observing = False
-        self.parameters = None
-        self.dynamic_attrs = None
-        self.static_attrs = None
-        self.precision = 0
-        self.parallel_settings = None
-    
-    def initialize_PBO(self, fids, iids, dims, repetitions):
-        '''Initialize to a set of functions for the PBO suite
-        Parameters
-        ----------
-        fids:
-            List of the function numbers within the selected suite. Alternatively, the names of the functions as used in IOHexperimenter.
-        dims:
-            List of the dimensions (number of variables) of the problem
-        iids:
-            List of the instance IDs of the problem
-        repetitions: 
-            Number of repetitions on each function instance
-        '''
-        self.fids = fids
-        self.iids = iids
-        self.dims = dims
-        self.repetitions = repetitions
-        self.suite = "PBO"
-    
-    def initialize_BBOB(self, fids, iids, dims, repetitions, precision = 1e-8):
-        '''Initialize to a set of functions for the BBOB suite
-        Parameters
-        ----------
-        fids:
-            List of the function numbers within the selected suite. Alternatively, the names of the functions as used in IOHexperimenter.
-        dims:
-            List of the dimensions (number of variables) of the problem
-        iids:
-            List of the instance IDs of the problem
-        repetitions: 
-            Number of repetitions on each function instance
-        target_precision:
-            Optional, how close to the optimum the problem is considered 'solved'
-        '''
-        self.fids = fids
-        self.iids = iids
-        self.dims = dims
-        self.repetitions = repetitions
-        self.precision = precision
-        self.suite = "BBOB"
-    
-    def initialize_custom(self, functions, fnames, fdims, repetitions, suite = "No Suite"):
-        '''Initialize to a set of custom functions
-        Parameters
-        ----------
-        functions:
-            List of functions to use
-        fnames:
-            List of names corresponding to the provided functions
-        fdims:
-            List of dimensionalities corresponding to the provided functions
-        repetitions: 
-            Number of repetitions on each function instance
-        suite:
-            Optional, a name for the suite of the provided functions
-        '''
-        self.functions = functions
-        self.fnames = fnames
-        self.fdims = fdims
-        self.repetitions = repetitions
-        self.suite = suite
-    
-    def set_logger_location(self, location, foldername = "run"):
-        '''Set the location options for the logger of the suite
-        Parameters
-        ----------
-        location:
-            The directory in which to store the results
-        foldername:
-            The name of the folder to create to store the results
-        
-        '''
-        self.location = location
-        self.foldername = foldername
-        self.observing = True
-        
-    def set_parallel(self, parallel, version = "joblib", timeout = 30, num_threads = None):
-        '''Set the parallellization options for the experiments
-        
-        Parameters
-        ----------
-        parallel:
-            Boolean. Whether or not to use parallell execution
-        version:
-            Which parallellization library to use. Options are:
-                - 'multiprocessing'
-                - 'MPI' (using the schwimmbad library)
-                - 'joblib' (recommended) 
-                - 'pebble' (can timeout functions which take too long)
-        num_threads:
-            How many threads to use. Defaults to all available ones from 'cpu_count'
-        timeout:
-            If using pebble, this sets the timeout in seconds after which to cancel the execution
-        '''
-        self.parallel_settings = {
-            "evaluate_parallel" : parallel, "use_MPI" : version == "MPI", 
-            "use_pebble" : version == "pebble", "timeout" : timeout, 
-            "use_joblib" : version == "joblib",
-            "num_threads" : num_threads if num_threads is not None else cpu_count()
-        }
-        
-    def set_logger_options(self, dat = True, cdat = False, idat = 0, tdat_base = [0], tdat_exp = 0):
-        '''Set which datafiles should be stored by the logger
-        Parameters
-        ----------
-        dat:
-            Whether or not to store .dat-files (one line per improvement of objective)
-        cdat:
-            Whether or not to store .cdat-files (one line for each evaluation of objective)
-        idat:
-            Integer, if non-zero, an .idat file will be made which records ever i-th evaluation of the objective
-        tdat_base:
-            Base values for the tdat-file
-        tdat_exp:
-            Exponent-values for the tdat-file
-        '''
-        self.dat = dat
-        self.cdat = cdat
-        self.idat = idat
-        self.tdat_base = tdat_base
-        self.tdat_exp = tdat_exp
-        
-    def set_parameter_tracking(self, parameters):
-        '''Set which parameters should be tracked during the benchmarking procedure
-        
-        Only usable when 'set_logger_location' has been called previously
-        
-        Parameters
-        ----------
-        parameters:
-            List of the names of the parameters to track. All 'parameters'-variables need to be accessible by 
-            using algorithm.parameter (recommended to use @property) for each of the algorithms to be benchmarked
-        '''
-        self.parameters = parameters
-    
-    def set_dynamic_tracking(self, attributes):
-        '''Set which attributes should be tracked for each algorithm run (stored at the end of the run in the meta-information)
-        
-        Only usable when 'set_logger_location' has been called previously
-        
-        Parameters
-        ----------
-        attributes:
-            List of the names of the parameters to track. All 'attributes'-variables need to be accessible by 
-            using algorithm.parameter (recommended to use @property) for each of the algorithms to be benchmarked
-        '''        
-        self.dynamic_attrs = attributes
-
-    def set_static_tracking(self, attributes):
-        '''Set which static attributes should be stored in the meta-information of the benchmark data
-        
-        Only usable when 'set_logger_location' has been called previously
-        
-        Parameters
-        ----------
-        attributes:
-            List of the names of the parameters to track. All 'attributes'-variables need to be accessible by 
-            using algorithm.parameter (recommended to use @property) for each of the algorithms to be benchmarked
-        '''        
-        self.static_attrs = attributes
-    
-    def __call__(self, algorithms):
-        '''Run the experiment with the given set of algorithms
-        Parameters
-        ----------
-        algorithms:
-            A list containing algorithm functions. 
-            These will get as input only one argument, of type IOH_function.
-        '''
-        if self.suite in ["PBO", "BBOB"]:
-            arguments = product(algorithms, self.fids, self.dims, self.iids)
-            partial_run = partial(_run_default, precision = self.precision, suite = self.suite, 
-                      repetitions = self.repetitions, observing = self.observing, 
-                      location = self.location, foldername = self.foldername,
-                      dat = self.dat, cdat = self.cdat, 
-                      idat = self.idat, tdat_base = self.tdat_base, 
-                      tdat_exp = self.tdat_exp, parameters = self.parameters,
-                      dynamic_attrs = self.dynamic_attrs, static_attrs = self.static_attrs)
-        else:
-            arguments = product(algorithms, self.functions, self.fnames, self.fdims)
-            partial_run = partial(_run_custom, suite = self.suite, 
-                      repetitions = self.repetitions, observing = self.observing, 
-                      location = self.location, foldername = self.foldername,
-                      dat = self.dat, cdat = self.cdat, 
-                      idat = self.idat, tdat_base = self.tdat_base, 
-                      tdat_exp = self.tdat_exp, parameters = self.parameters,
-                      dynamic_attrs = self.dynamic_attrs, static_attrs = self.static_attrs)
-            
-        results = runParallelFunction(partial_run, arguments, self.parallel_settings)   
-=======
-try:
-    from .iohcpp import *
-
-from itertools import product
-from functools import partial
-from multiprocessing import cpu_count, Pool
-import numpy as np
-       
-def get_problem(fid, iid, dim, suite = "BBOB"):
-    '''Instantiate a problem based on its function ID, dimension, instance and suite
-    Parameters
-    ----------
-    fid:
-        The function ID of the problem in the suite, or the name of the function as string
-    dim:
-        The dimension (number of variables) of the problem
-    iid:
-        The instance ID of the problem
-    target_precision:
-        Optional, how close to the optimum the problem is considered 'solved'
-    suite:
-        Which suite the problem is from. Either 'BBOB' or 'PBO'. Only used if fid is an integer
-    '''
-    if suite == "BBOB":
-        return problem.Real.factory().create(fid, iid, dim)
-    elif suite == "PBO":
-        if fid in [21, 23]:
-            if not np.sqrt(dim).is_integer():
-                raise Exception("For this function, the dimension needs to be a perfect square!")
-        return problem.Integer.factory().create(fid, iid, dim)
-    else:
-        raise Exception("This suite is not yet supported")    
-
-# Inline function definition to allow the passing of multiple arguments to 'runFunction' through 'Pool.map'
-def func_star(a_b, func):
-    """Convert `f([1,2])` to `f(1,2)` call."""
-    return func(*a_b)
-
-def runPool(runFunction, arguments, num_threads = None):
-    """
-        Small overhead-function to handle multi-processing using Python's built-in multiprocessing.Pool
-        :param runFunction: The (``partial``) function to run in parallel, accepting ``arguments``
-        :param arguments:   The arguments to passed distributedly to ``runFunction``
-        :return:            List of any results produced by ``runFunction``
-    """
-    if num_threads is None:
-        num_threads = cpu_count()
-    arguments = list(arguments)
-    print(f"Running pool with {min(num_threads, len(arguments))} threads")
-    p = Pool(min(num_threads, len(arguments)))
-
-    local_func = partial(func_star, func=runFunction)
-    results = p.map(local_func, arguments)
-    p.close()
-    return results
-
-def runSingleThreaded(runFunction, arguments):
-    """
-        Small overhead-function to iteratively run a function with a pre-determined input arguments
-        :param runFunction: The (``partial``) function to run, accepting ``arguments``
-        :param arguments:   The arguments to passed to ``runFunction``, one run at a time
-        :return:            List of any results produced by ``runFunction``
-    """
-    results = []
-    print("Running single-threaded")
-    for arg in arguments:
-        results.append(runFunction(*arg))
-    return results
-        
-def _run_default(alg, fid, dim, iid, precision, suite, repetitions, observing,
-        location, foldername, dat, cdat, idat, tdat_base, tdat_exp,
-        parameters, dynamic_attrs, static_attrs):
-    '''A helper function for parallellization of the IOHexperimter.
-    '''
-    name = alg.__class__.__name__
-    info = "Run using the IOHexperimenter in python, version 1"
-    f = get_problem(fid, iid, dim, suite)
-    if observing:
-        logger = logger(location, foldername, name, info)
-        logger.set_tracking_options(dat, cdat, idat, tdat_base, tdat_exp)
-        if parameters is not None:
-            logger.track_parameters(alg, parameters)
-        if dynamic_attrs is not None:
-            logger.set_dynamic_attributes(dynamic_attrs)
-        if static_attrs is not None:
-            logger.set_static_attributes(static_attrs)
-        f.attach_logger(logger)
-
-    for rep in range(repetitions):
-        np.random.seed = rep
-        if rep > 0:
-            f.reset()
-        alg(f)
-
-    logger.flush()
-    
-def _run_custom(alg, function, fname, dim, suite, repetitions, observing,
-        location, foldername, dat, cdat, idat, tdat_base, tdat_exp,
-        parameters, dynamic_attrs, static_attrs):
-    '''A helper function for parallellization of the IOHexperimter.
-    '''
-    name = alg.__class__.__name__
-    info = "Run using the IOHexperimenter in python, version 1" 
-    f = wrap_real_problem(function, fname, dim)
-
-    if observing:
-        logger = logger(location, foldername, name, info)
-        logger.set_tracking_options(dat, cdat, idat, tdat_base, tdat_exp)
-        if parameters is not None:
-            logger.track_parameters(alg, parameters)
-        if dynamic_attrs is not None:
-            logger.set_dynamic_attributes(dynamic_attrs)
-        if static_attrs is not None:
-            logger.set_static_attributes(static_attrs)
-        f.attach_logger(logger)
-
-    for rep in range(repetitions):
-        np.random.seed = rep
-        if rep > 0:
-            f.reset()
-        alg(f)
-
-    logger.flush()
-                        
-class IOHexperimenter():
-    '''An interfact to easily run a set of algorithms on multiple functions from the IOHexperimenter.
-    '''
-    def __init__(self):
-        '''Create an IOHexperimenter object for benchmarking a set of algorithms on multiple functions
-        Initialize the functions to use by calling 'initialize_PBO', 'initialize_BBOB' or 'initialize_custom'
-        Set up parallellization by calling 'set_parallell'
-        '''
-        self.location = None
-        self.foldername = None
-        self.dat = True
-        self.cdat = False
-        self.idat = 0
-        self.tdat_base = [0]
-        self.tdat_exp = 0
-        self.observing = False
-        self.parameters = None
-        self.dynamic_attrs = None
-        self.static_attrs = None
-        self.precision = 0
-        self.parallel_settings = None
-    
-    def initialize_PBO(self, fids, iids, dims, repetitions):
-        '''Initialize to a set of functions for the PBO suite
-        Parameters
-        ----------
-        fids:
-            List of the function numbers within the selected suite. Alternatively, the names of the functions as used in IOHexperimenter.
-        dims:
-            List of the dimensions (number of variables) of the problem
-        iids:
-            List of the instance IDs of the problem
-        repetitions: 
-            Number of repetitions on each function instance
-        '''
-        self.fids = fids
-        self.iids = iids
-        self.dims = dims
-        self.repetitions = repetitions
-        self.suite = "PBO"
-    
-    def initialize_BBOB(self, fids, iids, dims, repetitions, precision = 1e-8):
-        '''Initialize to a set of functions for the BBOB suite
-        Parameters
-        ----------
-        fids:
-            List of the function numbers within the selected suite. Alternatively, the names of the functions as used in IOHexperimenter.
-        dims:
-            List of the dimensions (number of variables) of the problem
-        iids:
-            List of the instance IDs of the problem
-        repetitions: 
-            Number of repetitions on each function instance
-        target_precision:
-            Optional, how close to the optimum the problem is considered 'solved'
-        '''
-        self.fids = fids
-        self.iids = iids
-        self.dims = dims
-        self.repetitions = repetitions
-        self.precision = precision
-        self.suite = "BBOB"
-    
-    def initialize_custom(self, functions, fnames, fdims, repetitions, suite = "No Suite"):
-        '''Initialize to a set of custom functions
-        Parameters
-        ----------
-        functions:
-            List of functions to use
-        fnames:
-            List of names corresponding to the provided functions
-        fdims:
-            List of dimensionalities corresponding to the provided functions
-        repetitions: 
-            Number of repetitions on each function instance
-        suite:
-            Optional, a name for the suite of the provided functions
-        '''
-        self.functions = functions
-        self.fnames = fnames
-        self.fdims = fdims
-        self.repetitions = repetitions
-        self.suite = suite
-    
-    def set_logger_location(self, location, foldername = "run"):
-        '''Set the location options for the logger of the suite
-        Parameters
-        ----------
-        location:
-            The directory in which to store the results
-        foldername:
-            The name of the folder to create to store the results
-        
-        '''
-        self.location = location
-        self.foldername = foldername
-        self.observing = True
-        
-    def set_parallel(self, parallel, n_threads = None):
-        '''Set the parallellization options for the experiments
-        
-        Parameters
-        ----------
-        parallel:
-            Boolean. Whether or not to use parallell execution
-        n_threads:
-            How many threads to use. Defaults to all available ones from 'cpu_count'
-        '''
-        self.parallel = parallel
-        self.num_threads = num_threads if num_threads is not None else cpu_count()
-        
-    def set_logger_options(self, dat = True, cdat = False, idat = 0, tdat_base = [0], tdat_exp = 0):
-        '''Set which datafiles should be stored by the logger
-        Parameters
-        ----------
-        dat:
-            Whether or not to store .dat-files (one line per improvement of objective)
-        cdat:
-            Whether or not to store .cdat-files (one line for each evaluation of objective)
-        idat:
-            Integer, if non-zero, an .idat file will be made which records ever i-th evaluation of the objective
-        tdat_base:
-            Base values for the tdat-file
-        tdat_exp:
-            Exponent-values for the tdat-file
-        '''
-        self.dat = dat
-        self.cdat = cdat
-        self.idat = idat
-        self.tdat_base = tdat_base
-        self.tdat_exp = tdat_exp
-        
-    def set_parameter_tracking(self, parameters):
-        '''Set which parameters should be tracked during the benchmarking procedure
-        
-        Only usable when 'set_logger_location' has been called previously
-        
-        Parameters
-        ----------
-        parameters:
-            List of the names of the parameters to track. All 'parameters'-variables need to be accessible by 
-            using algorithm.parameter (recommended to use @property) for each of the algorithms to be benchmarked
-        '''
-        self.parameters = parameters
-    
-    def set_dynamic_tracking(self, attributes):
-        '''Set which attributes should be tracked for each algorithm run (stored at the end of the run in the meta-information)
-        
-        Only usable when 'set_logger_location' has been called previously
-        
-        Parameters
-        ----------
-        attributes:
-            List of the names of the parameters to track. All 'attributes'-variables need to be accessible by 
-            using algorithm.parameter (recommended to use @property) for each of the algorithms to be benchmarked
-        '''        
-        self.dynamic_attrs = attributes
-
-    def set_static_tracking(self, attributes):
-        '''Set which static attributes should be stored in the meta-information of the benchmark data
-        
-        Only usable when 'set_logger_location' has been called previously
-        
-        Parameters
-        ----------
-        attributes:
-            List of the names of the parameters to track. All 'attributes'-variables need to be accessible by 
-            using algorithm.parameter (recommended to use @property) for each of the algorithms to be benchmarked
-        '''        
-        self.static_attrs = attributes
-    
-    def __call__(self, algorithms):
-        '''Run the experiment with the given set of algorithms
-        Parameters
-        ----------
-        algorithms:
-            A list containing algorithm functions. 
-            These will get as input only one argument, of type IOH_function.
-        '''
-        if self.suite in ["PBO", "BBOB"]:
-            arguments = product(algorithms, self.fids, self.dims, self.iids)
-            partial_run = partial(_run_default, precision = self.precision, suite = self.suite, 
-                      repetitions = self.repetitions, observing = self.observing, 
-                      location = self.location, foldername = self.foldername,
-                      dat = self.dat, cdat = self.cdat, 
-                      idat = self.idat, tdat_base = self.tdat_base, 
-                      tdat_exp = self.tdat_exp, parameters = self.parameters,
-                      dynamic_attrs = self.dynamic_attrs, static_attrs = self.static_attrs)
-        else:
-            arguments = product(algorithms, self.functions, self.fnames, self.fdims)
-            partial_run = partial(_run_custom, suite = self.suite, 
-                      repetitions = self.repetitions, observing = self.observing, 
-                      location = self.location, foldername = self.foldername,
-                      dat = self.dat, cdat = self.cdat, 
-                      idat = self.idat, tdat_base = self.tdat_base, 
-                      tdat_exp = self.tdat_exp, parameters = self.parameters,
-                      dynamic_attrs = self.dynamic_attrs, static_attrs = self.static_attrs)
-            
-        if self.parallel:
-            results = runPool(partial_run, arguments, self.num_threads)
-        else:
-            results = runSingleThreaded(partial_run, arguments)
->>>>>>> 5dd73c79
+try:
+    from .iohcpp import *
+
+from itertools import product
+from functools import partial
+from multiprocessing import cpu_count, Pool
+import numpy as np
+       
+def get_problem(fid, iid, dim, suite = "BBOB"):
+    '''Instantiate a problem based on its function ID, dimension, instance and suite
+    
+    Parameters
+    ----------
+    fid:
+        The function ID of the problem in the suite, or the name of the function as string
+    dim:
+        The dimension (number of variables) of the problem
+    iid:
+        The instance ID of the problem
+    target_precision:
+        Optional, how close to the optimum the problem is considered 'solved'
+    suite:
+        Which suite the problem is from. Either 'BBOB' or 'PBO'. Only used if fid is an integer
+    '''
+    if suite == "BBOB":
+        return problem.Real.factory().create(fid, iid, dim)
+    elif suite == "PBO":
+        if fid in [21, 23]:
+            if not np.sqrt(dim).is_integer():
+                raise Exception("For this function, the dimension needs to be a perfect square!")
+        return problem.Integer.factory().create(fid, iid, dim)
+    else:
+        raise Exception("This suite is not yet supported")    
+
+# Inline function definition to allow the passing of multiple arguments to 'runFunction' through 'Pool.map'
+def func_star(a_b, func):
+    """Convert `f([1,2])` to `f(1,2)` call."""
+    return func(*a_b)
+
+def runPool(runFunction, arguments, num_threads = None):
+    """
+        Small overhead-function to handle multi-processing using Python's built-in multiprocessing.Pool
+        :param runFunction: The (``partial``) function to run in parallel, accepting ``arguments``
+        :param arguments:   The arguments to passed distributedly to ``runFunction``
+        :return:            List of any results produced by ``runFunction``
+    """
+    if num_threads is None:
+        num_threads = cpu_count()
+    arguments = list(arguments)
+    print(f"Running pool with {min(num_threads, len(arguments))} threads")
+    p = Pool(min(num_threads, len(arguments)))
+
+    local_func = partial(func_star, func=runFunction)
+    results = p.map(local_func, arguments)
+    p.close()
+    return results
+
+def runSingleThreaded(runFunction, arguments):
+    """
+        Small overhead-function to iteratively run a function with a pre-determined input arguments
+        :param runFunction: The (``partial``) function to run, accepting ``arguments``
+        :param arguments:   The arguments to passed to ``runFunction``, one run at a time
+        :return:            List of any results produced by ``runFunction``
+    """
+    results = []
+    print("Running single-threaded")
+    for arg in arguments:
+        results.append(runFunction(*arg))
+    return results
+        
+def _run_default(alg, fid, dim, iid, precision, suite, repetitions, observing,
+        location, foldername, dat, cdat, idat, tdat_base, tdat_exp,
+        parameters, dynamic_attrs, static_attrs):
+    '''A helper function for parallellization of the IOHexperimter.
+    '''
+    name = alg.__class__.__name__
+    info = "Run using the IOHexperimenter in python, version 1"
+    f = get_problem(fid, iid, dim, suite)
+    if observing:
+        logger = logger(location, foldername, name, info)
+        logger.set_tracking_options(dat, cdat, idat, tdat_base, tdat_exp)
+        if parameters is not None:
+            logger.track_parameters(alg, parameters)
+        if dynamic_attrs is not None:
+            logger.set_dynamic_attributes(dynamic_attrs)
+        if static_attrs is not None:
+            logger.set_static_attributes(static_attrs)
+        f.attach_logger(logger)
+
+    for rep in range(repetitions):
+        np.random.seed = rep
+        if rep > 0:
+            f.reset()
+        alg(f)
+
+    logger.flush()
+    
+def _run_custom(alg, function, fname, dim, suite, repetitions, observing,
+        location, foldername, dat, cdat, idat, tdat_base, tdat_exp,
+        parameters, dynamic_attrs, static_attrs):
+    '''A helper function for parallellization of the IOHexperimter.
+    '''
+    name = alg.__class__.__name__
+    info = "Run using the IOHexperimenter in python, version 1" 
+    f = wrap_real_problem(function, fname, dim)
+
+    if observing:
+        logger = logger(location, foldername, name, info)
+        logger.set_tracking_options(dat, cdat, idat, tdat_base, tdat_exp)
+        if parameters is not None:
+            logger.track_parameters(alg, parameters)
+        if dynamic_attrs is not None:
+            logger.set_dynamic_attributes(dynamic_attrs)
+        if static_attrs is not None:
+            logger.set_static_attributes(static_attrs)
+        f.attach_logger(logger)
+
+    for rep in range(repetitions):
+        np.random.seed = rep
+        if rep > 0:
+            f.reset()
+        alg(f)
+
+    logger.flush()
+                        
+class IOHexperimenter():
+    '''An interfact to easily run a set of algorithms on multiple functions from the IOHexperimenter.
+    '''
+    def __init__(self):
+        '''Create an IOHexperimenter object for benchmarking a set of algorithms on multiple functions
+        Initialize the functions to use by calling 'initialize_PBO', 'initialize_BBOB' or 'initialize_custom'
+        Set up parallellization by calling 'set_parallell'
+        '''
+        self.location = None
+        self.foldername = None
+        self.dat = True
+        self.cdat = False
+        self.idat = 0
+        self.tdat_base = [0]
+        self.tdat_exp = 0
+        self.observing = False
+        self.parameters = None
+        self.dynamic_attrs = None
+        self.static_attrs = None
+        self.precision = 0
+        self.parallel_settings = None
+    
+    def initialize_PBO(self, fids, iids, dims, repetitions):
+        '''Initialize to a set of functions for the PBO suite
+        Parameters
+        ----------
+        fids:
+            List of the function numbers within the selected suite. Alternatively, the names of the functions as used in IOHexperimenter.
+        dims:
+            List of the dimensions (number of variables) of the problem
+        iids:
+            List of the instance IDs of the problem
+        repetitions: 
+            Number of repetitions on each function instance
+        '''
+        self.fids = fids
+        self.iids = iids
+        self.dims = dims
+        self.repetitions = repetitions
+        self.suite = "PBO"
+    
+    def initialize_BBOB(self, fids, iids, dims, repetitions, precision = 1e-8):
+        '''Initialize to a set of functions for the BBOB suite
+        Parameters
+        ----------
+        fids:
+            List of the function numbers within the selected suite. Alternatively, the names of the functions as used in IOHexperimenter.
+        dims:
+            List of the dimensions (number of variables) of the problem
+        iids:
+            List of the instance IDs of the problem
+        repetitions: 
+            Number of repetitions on each function instance
+        target_precision:
+            Optional, how close to the optimum the problem is considered 'solved'
+        '''
+        self.fids = fids
+        self.iids = iids
+        self.dims = dims
+        self.repetitions = repetitions
+        self.precision = precision
+        self.suite = "BBOB"
+    
+    def initialize_custom(self, functions, fnames, fdims, repetitions, suite = "No Suite"):
+        '''Initialize to a set of custom functions
+        Parameters
+        ----------
+        functions:
+            List of functions to use
+        fnames:
+            List of names corresponding to the provided functions
+        fdims:
+            List of dimensionalities corresponding to the provided functions
+        repetitions: 
+            Number of repetitions on each function instance
+        suite:
+            Optional, a name for the suite of the provided functions
+        '''
+        self.functions = functions
+        self.fnames = fnames
+        self.fdims = fdims
+        self.repetitions = repetitions
+        self.suite = suite
+    
+    def set_logger_location(self, location, foldername = "run"):
+        '''Set the location options for the logger of the suite
+        Parameters
+        ----------
+        location:
+            The directory in which to store the results
+        foldername:
+            The name of the folder to create to store the results
+        
+        '''
+        self.location = location
+        self.foldername = foldername
+        self.observing = True
+        
+    def set_parallel(self, parallel, n_threads = None):
+        '''Set the parallellization options for the experiments
+        
+        Parameters
+        ----------
+        parallel:
+            Boolean. Whether or not to use parallell execution
+        n_threads:
+            How many threads to use. Defaults to all available ones from 'cpu_count'
+        '''
+        self.parallel = parallel
+        self.num_threads = num_threads if num_threads is not None else cpu_count()
+        
+    def set_logger_options(self, dat = True, cdat = False, idat = 0, tdat_base = [0], tdat_exp = 0):
+        '''Set which datafiles should be stored by the logger
+        Parameters
+        ----------
+        dat:
+            Whether or not to store .dat-files (one line per improvement of objective)
+        cdat:
+            Whether or not to store .cdat-files (one line for each evaluation of objective)
+        idat:
+            Integer, if non-zero, an .idat file will be made which records ever i-th evaluation of the objective
+        tdat_base:
+            Base values for the tdat-file
+        tdat_exp:
+            Exponent-values for the tdat-file
+        '''
+        self.dat = dat
+        self.cdat = cdat
+        self.idat = idat
+        self.tdat_base = tdat_base
+        self.tdat_exp = tdat_exp
+        
+    def set_parameter_tracking(self, parameters):
+        '''Set which parameters should be tracked during the benchmarking procedure
+        
+        Only usable when 'set_logger_location' has been called previously
+        
+        Parameters
+        ----------
+        parameters:
+            List of the names of the parameters to track. All 'parameters'-variables need to be accessible by 
+            using algorithm.parameter (recommended to use @property) for each of the algorithms to be benchmarked
+        '''
+        self.parameters = parameters
+    
+    def set_dynamic_tracking(self, attributes):
+        '''Set which attributes should be tracked for each algorithm run (stored at the end of the run in the meta-information)
+        
+        Only usable when 'set_logger_location' has been called previously
+        
+        Parameters
+        ----------
+        attributes:
+            List of the names of the parameters to track. All 'attributes'-variables need to be accessible by 
+            using algorithm.parameter (recommended to use @property) for each of the algorithms to be benchmarked
+        '''        
+        self.dynamic_attrs = attributes
+
+    def set_static_tracking(self, attributes):
+        '''Set which static attributes should be stored in the meta-information of the benchmark data
+        
+        Only usable when 'set_logger_location' has been called previously
+        
+        Parameters
+        ----------
+        attributes:
+            List of the names of the parameters to track. All 'attributes'-variables need to be accessible by 
+            using algorithm.parameter (recommended to use @property) for each of the algorithms to be benchmarked
+        '''        
+        self.static_attrs = attributes
+    
+    def __call__(self, algorithms):
+        '''Run the experiment with the given set of algorithms
+        Parameters
+        ----------
+        algorithms:
+            A list containing algorithm functions. 
+            These will get as input only one argument, of type IOH_function.
+        '''
+        if self.suite in ["PBO", "BBOB"]:
+            arguments = product(algorithms, self.fids, self.dims, self.iids)
+            partial_run = partial(_run_default, precision = self.precision, suite = self.suite, 
+                      repetitions = self.repetitions, observing = self.observing, 
+                      location = self.location, foldername = self.foldername,
+                      dat = self.dat, cdat = self.cdat, 
+                      idat = self.idat, tdat_base = self.tdat_base, 
+                      tdat_exp = self.tdat_exp, parameters = self.parameters,
+                      dynamic_attrs = self.dynamic_attrs, static_attrs = self.static_attrs)
+        else:
+            arguments = product(algorithms, self.functions, self.fnames, self.fdims)
+            partial_run = partial(_run_custom, suite = self.suite, 
+                      repetitions = self.repetitions, observing = self.observing, 
+                      location = self.location, foldername = self.foldername,
+                      dat = self.dat, cdat = self.cdat, 
+                      idat = self.idat, tdat_base = self.tdat_base, 
+                      tdat_exp = self.tdat_exp, parameters = self.parameters,
+                      dynamic_attrs = self.dynamic_attrs, static_attrs = self.static_attrs)
+            
+        if self.parallel:
+            results = runPool(partial_run, arguments, self.num_threads)
+        else:
+            results = runSingleThreaded(partial_run, arguments)
         return results