#pragma once

#include "ioh/problem/problem.hpp"
#include "ioh/problem/transformation.hpp"

namespace ioh::problem
{
    class BBOB : public Real
    {
    protected:
        struct TransformationState
        {
            long seed;
            std::vector<double> exponents{};
            std::vector<double> conditions{};
            std::vector<std::vector<double>> transformation_matrix{};
            std::vector<double> transformation_base{};
            std::vector<std::vector<double>> second_transformation_matrix{};
            std::vector<std::vector<double>> first_rotation{};
            std::vector<std::vector<double>> second_rotation{};

            TransformationState(const long problem_id, const int instance, const int n_variables,
                                const double condition = sqrt(10.0)) :
                seed((problem_id == 4 || problem_id == 18 ? problem_id - 1 : problem_id) + 10000 * instance),
                exponents(n_variables),
                conditions(n_variables),
                transformation_matrix(n_variables, std::vector<double>(n_variables)),
                transformation_base(n_variables),
                second_transformation_matrix(n_variables, std::vector<double>(n_variables)),
                first_rotation(compute_rotation(seed + 1000000, n_variables)),
                second_rotation(compute_rotation(seed, n_variables))
            {
                for (auto i = 0; i < n_variables; ++i)
                    exponents[i] = static_cast<double>(i) / (static_cast<double>(n_variables) - 1);

                transformation_matrix = first_rotation;

                for (auto i = 0; i < n_variables; ++i)
                    for (auto j = 0; j < n_variables; ++j)
                        for (auto k = 0; k < n_variables; ++k)
                            second_transformation_matrix[i][j] += first_rotation.at(i).at(k)
                                * pow(condition, exponents.at(k))
                                * second_rotation.at(k).at(j);
            }

            [[nodiscard]]
            std::vector<std::vector<double>> compute_rotation(const long rotation_seed, const int n_variables) const
            {
                const auto random_vector = common::random::bbob2009::normal(n_variables * n_variables, rotation_seed);
                auto matrix = std::vector<std::vector<double>>(n_variables, std::vector<double>(n_variables));

                // reshape
                for (auto i = 0; i < n_variables; i++)
                    for (auto j = 0; j < n_variables; j++)
                        matrix[i][j] = random_vector[j * n_variables + i];


                /*1st coordinate is row, 2nd is column.*/
                for (long i = 0; i < n_variables; i++)
                {
                    for (long j = 0; j < i; j++)
                    {
                        auto prod = 0.0;
                        for (auto k = 0; k < n_variables; k++)
                            prod += matrix[k][i] * matrix[k][j];

                        for (auto k = 0; k < n_variables; k++)
                            matrix[k][i] -= prod * matrix[k][j];
                    }
                    auto prod = 0.0;
                    for (auto k = 0; k < n_variables; k++)
                        prod += matrix[k][i] * matrix[k][i];

                    for (auto k = 0; k < n_variables; k++)
                        matrix[k][i] /= sqrt(prod);
                }
                return matrix;
            }
        } transformation_state_;

        double transform_objectives(const double y) override
        {
            return transformation::objective::shift(y, objective_.y);
        }

    public:
        BBOB(const int problem_id, const int instance, const int n_variables, const std::string &name,
             const double condition = sqrt(10.0)):
            Real(MetaData(problem_id, instance, name, n_variables, common::OptimizationType::Minimization),
                 Constraint<double>(n_variables, 5, -5)),
            transformation_state_(problem_id, instance, n_variables, condition)
        {
            objective_ = calculate_objective();
            log_info_.optimum = objective_;
        }

        void update_log_info() override
        {
            log_info_.evaluations = static_cast<size_t>(state_.evaluations);
<<<<<<< HEAD
            log_info_.raw_y_best = state_.current_best.y.at(0) - objective_.y.at(0);
            log_info_.transformed_y = state_.current.y.at(0);
            log_info_.transformed_y_best = state_.current_best.y.at(0);
=======
            log_info_.y_best = state_.current_best.y - objective_.y;
            log_info_.transformed_y = state_.current.y;
            log_info_.transformed_y_best = state_.current_best.y;
>>>>>>> eaac44dd
            log_info_.current = state_.current;
            log_info_.current.y = log_info_.current.y - objective_.y;
        }

        [[nodiscard]]
        Solution<double> calculate_objective() const
        {
            using namespace common::random::bbob2009;

            auto x = uniform(meta_data_.n_variables,
                             transformation_state_.seed + (1000000 * (meta_data_.problem_id == 12)));

            for (auto &xi : x)
            {
                xi = 8 * floor(1e4 * xi) / 1e4 - 4;
                if (xi == 0.0)
                    xi = -1e-5;
            }

            const auto r1 = normal(1, transformation_state_.seed).at(0);
            const auto r2 = normal(1, transformation_state_.seed + 1).at(0);

            return {x, std::min(1000., std::max(-1000., floor((100. * 100. * r1 / r2) + 0.5) / 100.))};
        }
    };

    template <typename ProblemType>
    class BBOProblem : public BBOB,
                       AutomaticProblemRegistration<ProblemType, BBOB>,
                       AutomaticProblemRegistration<ProblemType, Real>
    {
    public:
        BBOProblem(const int problem_id, const int instance, const int n_variables, const std::string &name,
                   const double condition = sqrt(10.0)) :
            BBOB(problem_id, instance, n_variables, name, condition)
        {
        }
    };
}
<|MERGE_RESOLUTION|>--- conflicted
+++ resolved
@@ -1,147 +1,141 @@
-#pragma once
-
-#include "ioh/problem/problem.hpp"
-#include "ioh/problem/transformation.hpp"
-
-namespace ioh::problem
-{
-    class BBOB : public Real
-    {
-    protected:
-        struct TransformationState
-        {
-            long seed;
-            std::vector<double> exponents{};
-            std::vector<double> conditions{};
-            std::vector<std::vector<double>> transformation_matrix{};
-            std::vector<double> transformation_base{};
-            std::vector<std::vector<double>> second_transformation_matrix{};
-            std::vector<std::vector<double>> first_rotation{};
-            std::vector<std::vector<double>> second_rotation{};
-
-            TransformationState(const long problem_id, const int instance, const int n_variables,
-                                const double condition = sqrt(10.0)) :
-                seed((problem_id == 4 || problem_id == 18 ? problem_id - 1 : problem_id) + 10000 * instance),
-                exponents(n_variables),
-                conditions(n_variables),
-                transformation_matrix(n_variables, std::vector<double>(n_variables)),
-                transformation_base(n_variables),
-                second_transformation_matrix(n_variables, std::vector<double>(n_variables)),
-                first_rotation(compute_rotation(seed + 1000000, n_variables)),
-                second_rotation(compute_rotation(seed, n_variables))
-            {
-                for (auto i = 0; i < n_variables; ++i)
-                    exponents[i] = static_cast<double>(i) / (static_cast<double>(n_variables) - 1);
-
-                transformation_matrix = first_rotation;
-
-                for (auto i = 0; i < n_variables; ++i)
-                    for (auto j = 0; j < n_variables; ++j)
-                        for (auto k = 0; k < n_variables; ++k)
-                            second_transformation_matrix[i][j] += first_rotation.at(i).at(k)
-                                * pow(condition, exponents.at(k))
-                                * second_rotation.at(k).at(j);
-            }
-
-            [[nodiscard]]
-            std::vector<std::vector<double>> compute_rotation(const long rotation_seed, const int n_variables) const
-            {
-                const auto random_vector = common::random::bbob2009::normal(n_variables * n_variables, rotation_seed);
-                auto matrix = std::vector<std::vector<double>>(n_variables, std::vector<double>(n_variables));
-
-                // reshape
-                for (auto i = 0; i < n_variables; i++)
-                    for (auto j = 0; j < n_variables; j++)
-                        matrix[i][j] = random_vector[j * n_variables + i];
-
-
-                /*1st coordinate is row, 2nd is column.*/
-                for (long i = 0; i < n_variables; i++)
-                {
-                    for (long j = 0; j < i; j++)
-                    {
-                        auto prod = 0.0;
-                        for (auto k = 0; k < n_variables; k++)
-                            prod += matrix[k][i] * matrix[k][j];
-
-                        for (auto k = 0; k < n_variables; k++)
-                            matrix[k][i] -= prod * matrix[k][j];
-                    }
-                    auto prod = 0.0;
-                    for (auto k = 0; k < n_variables; k++)
-                        prod += matrix[k][i] * matrix[k][i];
-
-                    for (auto k = 0; k < n_variables; k++)
-                        matrix[k][i] /= sqrt(prod);
-                }
-                return matrix;
-            }
-        } transformation_state_;
-
-        double transform_objectives(const double y) override
-        {
-            return transformation::objective::shift(y, objective_.y);
-        }
-
-    public:
-        BBOB(const int problem_id, const int instance, const int n_variables, const std::string &name,
-             const double condition = sqrt(10.0)):
-            Real(MetaData(problem_id, instance, name, n_variables, common::OptimizationType::Minimization),
-                 Constraint<double>(n_variables, 5, -5)),
-            transformation_state_(problem_id, instance, n_variables, condition)
-        {
-            objective_ = calculate_objective();
-            log_info_.optimum = objective_;
-        }
-
-        void update_log_info() override
-        {
-            log_info_.evaluations = static_cast<size_t>(state_.evaluations);
-<<<<<<< HEAD
-            log_info_.raw_y_best = state_.current_best.y.at(0) - objective_.y.at(0);
-            log_info_.transformed_y = state_.current.y.at(0);
-            log_info_.transformed_y_best = state_.current_best.y.at(0);
-=======
-            log_info_.y_best = state_.current_best.y - objective_.y;
-            log_info_.transformed_y = state_.current.y;
-            log_info_.transformed_y_best = state_.current_best.y;
->>>>>>> eaac44dd
-            log_info_.current = state_.current;
-            log_info_.current.y = log_info_.current.y - objective_.y;
-        }
-
-        [[nodiscard]]
-        Solution<double> calculate_objective() const
-        {
-            using namespace common::random::bbob2009;
-
-            auto x = uniform(meta_data_.n_variables,
-                             transformation_state_.seed + (1000000 * (meta_data_.problem_id == 12)));
-
-            for (auto &xi : x)
-            {
-                xi = 8 * floor(1e4 * xi) / 1e4 - 4;
-                if (xi == 0.0)
-                    xi = -1e-5;
-            }
-
-            const auto r1 = normal(1, transformation_state_.seed).at(0);
-            const auto r2 = normal(1, transformation_state_.seed + 1).at(0);
-
-            return {x, std::min(1000., std::max(-1000., floor((100. * 100. * r1 / r2) + 0.5) / 100.))};
-        }
-    };
-
-    template <typename ProblemType>
-    class BBOProblem : public BBOB,
-                       AutomaticProblemRegistration<ProblemType, BBOB>,
-                       AutomaticProblemRegistration<ProblemType, Real>
-    {
-    public:
-        BBOProblem(const int problem_id, const int instance, const int n_variables, const std::string &name,
-                   const double condition = sqrt(10.0)) :
-            BBOB(problem_id, instance, n_variables, name, condition)
-        {
-        }
-    };
-}
+#pragma once
+
+#include "ioh/problem/problem.hpp"
+#include "ioh/problem/transformation.hpp"
+
+namespace ioh::problem
+{
+    class BBOB : public Real
+    {
+    protected:
+        struct TransformationState
+        {
+            long seed;
+            std::vector<double> exponents{};
+            std::vector<double> conditions{};
+            std::vector<std::vector<double>> transformation_matrix{};
+            std::vector<double> transformation_base{};
+            std::vector<std::vector<double>> second_transformation_matrix{};
+            std::vector<std::vector<double>> first_rotation{};
+            std::vector<std::vector<double>> second_rotation{};
+
+            TransformationState(const long problem_id, const int instance, const int n_variables,
+                                const double condition = sqrt(10.0)) :
+                seed((problem_id == 4 || problem_id == 18 ? problem_id - 1 : problem_id) + 10000 * instance),
+                exponents(n_variables),
+                conditions(n_variables),
+                transformation_matrix(n_variables, std::vector<double>(n_variables)),
+                transformation_base(n_variables),
+                second_transformation_matrix(n_variables, std::vector<double>(n_variables)),
+                first_rotation(compute_rotation(seed + 1000000, n_variables)),
+                second_rotation(compute_rotation(seed, n_variables))
+            {
+                for (auto i = 0; i < n_variables; ++i)
+                    exponents[i] = static_cast<double>(i) / (static_cast<double>(n_variables) - 1);
+
+                transformation_matrix = first_rotation;
+
+                for (auto i = 0; i < n_variables; ++i)
+                    for (auto j = 0; j < n_variables; ++j)
+                        for (auto k = 0; k < n_variables; ++k)
+                            second_transformation_matrix[i][j] += first_rotation.at(i).at(k)
+                                * pow(condition, exponents.at(k))
+                                * second_rotation.at(k).at(j);
+            }
+
+            [[nodiscard]]
+            std::vector<std::vector<double>> compute_rotation(const long rotation_seed, const int n_variables) const
+            {
+                const auto random_vector = common::random::bbob2009::normal(n_variables * n_variables, rotation_seed);
+                auto matrix = std::vector<std::vector<double>>(n_variables, std::vector<double>(n_variables));
+
+                // reshape
+                for (auto i = 0; i < n_variables; i++)
+                    for (auto j = 0; j < n_variables; j++)
+                        matrix[i][j] = random_vector[j * n_variables + i];
+
+
+                /*1st coordinate is row, 2nd is column.*/
+                for (long i = 0; i < n_variables; i++)
+                {
+                    for (long j = 0; j < i; j++)
+                    {
+                        auto prod = 0.0;
+                        for (auto k = 0; k < n_variables; k++)
+                            prod += matrix[k][i] * matrix[k][j];
+
+                        for (auto k = 0; k < n_variables; k++)
+                            matrix[k][i] -= prod * matrix[k][j];
+                    }
+                    auto prod = 0.0;
+                    for (auto k = 0; k < n_variables; k++)
+                        prod += matrix[k][i] * matrix[k][i];
+
+                    for (auto k = 0; k < n_variables; k++)
+                        matrix[k][i] /= sqrt(prod);
+                }
+                return matrix;
+            }
+        } transformation_state_;
+
+        double transform_objectives(const double y) override
+        {
+            return transformation::objective::shift(y, objective_.y);
+        }
+
+    public:
+        BBOB(const int problem_id, const int instance, const int n_variables, const std::string &name,
+             const double condition = sqrt(10.0)):
+            Real(MetaData(problem_id, instance, name, n_variables, common::OptimizationType::Minimization),
+                 Constraint<double>(n_variables, 5, -5)),
+            transformation_state_(problem_id, instance, n_variables, condition)
+        {
+            objective_ = calculate_objective();
+            log_info_.optimum = objective_;
+        }
+
+        void update_log_info() override
+        {
+            log_info_.evaluations = static_cast<size_t>(state_.evaluations);
+            log_info_.raw_y_best = state_.current_best.y - objective_.y;
+            log_info_.transformed_y = state_.current.y;
+            log_info_.transformed_y_best = state_.current_best.y;
+            log_info_.current = state_.current;
+            log_info_.current.y = log_info_.current.y - objective_.y;
+        }
+
+        [[nodiscard]]
+        Solution<double> calculate_objective() const
+        {
+            using namespace common::random::bbob2009;
+
+            auto x = uniform(meta_data_.n_variables,
+                             transformation_state_.seed + (1000000 * (meta_data_.problem_id == 12)));
+
+            for (auto &xi : x)
+            {
+                xi = 8 * floor(1e4 * xi) / 1e4 - 4;
+                if (xi == 0.0)
+                    xi = -1e-5;
+            }
+
+            const auto r1 = normal(1, transformation_state_.seed).at(0);
+            const auto r2 = normal(1, transformation_state_.seed + 1).at(0);
+
+            return {x, std::min(1000., std::max(-1000., floor((100. * 100. * r1 / r2) + 0.5) / 100.))};
+        }
+    };
+
+    template <typename ProblemType>
+    class BBOProblem : public BBOB,
+                       AutomaticProblemRegistration<ProblemType, BBOB>,
+                       AutomaticProblemRegistration<ProblemType, Real>
+    {
+    public:
+        BBOProblem(const int problem_id, const int instance, const int n_variables, const std::string &name,
+                   const double condition = sqrt(10.0)) :
+            BBOB(problem_id, instance, n_variables, name, condition)
+        {
+        }
+    };
+}