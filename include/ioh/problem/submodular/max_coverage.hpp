// Author: Viet Anh Do

#pragma once
#include <stdexcept>
#include <ioh/common/log.hpp>
#include "graph_problem.hpp"

namespace ioh
{
    namespace problem
    {
        namespace submodular
        {
            // Max Coverage
            // Description: refer to Evolutionary Submodular Optimization website at https://cs.adelaide.edu.au/~optlog/CompetitionESO2022.php
            class MaxCoverage final : public GraphProblem<MaxCoverage>
            {
            protected:
                // [mandatory] The evaluate method is mandatory to implement
                double evaluate(const std::vector<int> &x) override
                {
                    bool *is_covered = new bool[graph->get_n_vertices()]{0};
                    double result = 0, cons_weight = 0;
                    int index = 0, count = 0;
                    for (auto &selected : x)
                    { // Iterate through 0-1 values
                        if (selected >= 1)
                        { // See if the vertex is selected
                            cons_weight += graph->get_cons_weight(index); // Add weight
                            count++;
                            if (!is_covered[index])
                            { // If the vertex is not covered, cover it and add its weight to the objective value
                                result += graph->get_vertex_weight(index);
                                is_covered[index] = true;
                            }
                            for (auto neighbor : graph->get_neighbors(index))
                            { // If the neighbors are not covered, cover them and add their weights to the objective
                              // value
                                if (!is_covered[neighbor])
                                {
                                    result += graph->get_vertex_weight(neighbor);
                                    is_covered[neighbor] = true;
                                }
                            }
                        }
                        index++; // Follow the current vertex by moving index, regardless of selection
                    }
                    cons_weight += sqrt(count) * graph->get_chance_cons_factor();
                    if (cons_weight > graph->get_cons_weight_limit()) // If the weight limit is exceeded (violating
                                                                      // constraint), return a penalized value
                        result = graph->get_cons_weight_limit() - cons_weight;
                    return result;
                }

            public:
                MaxCoverage(const int instance = 1, [[maybe_unused]] const int n_variable = 1,
                            const std::string &instance_file = Helper::instance_list_path.empty()
                                ? "example_list_maxcoverage"
                                : Helper::instance_list_path) :
                    GraphProblem(instance, // problem id, starting at 0
                        instance, // the instance id
                        read_instances_from_files(
                            instance - 1, false,
                            instance_file), // n_variables, which is configured by the given instance.
                        "MaxCoverage" + std::to_string(instance), // problem name
                        false, // Using number of edges as dimension or not
                        instance_file)
                {
                    if (is_null())
                    {
<<<<<<< HEAD
                        IOH_DBG(warning, "Null MaxCoverage instance")
=======
                        IOH_DBG(error, "Null MaxCoverage instance"); // FIXME raise an exception?
>>>>>>> fffc08e2
                        return;
                    }
                    objective_.x = std::vector<int>(graph->get_n_vertices(), 1);
                    objective_.y = evaluate(objective_.x);
                }
                // Constructor without n_variable, swap argument positions to avoid ambiguity
                MaxCoverage(const std::string &instance_file = Helper::instance_list_path, const int instance = 1) :
                    MaxCoverage(instance, 1, instance_file)
                {
                }
            };
        } // namespace submodular
    } // namespace problem
} // namespace ioh<|MERGE_RESOLUTION|>--- conflicted
+++ resolved
@@ -68,11 +68,7 @@
                 {
                     if (is_null())
                     {
-<<<<<<< HEAD
                         IOH_DBG(warning, "Null MaxCoverage instance")
-=======
-                        IOH_DBG(error, "Null MaxCoverage instance"); // FIXME raise an exception?
->>>>>>> fffc08e2
                         return;
                     }
                     objective_.x = std::vector<int>(graph->get_n_vertices(), 1);
