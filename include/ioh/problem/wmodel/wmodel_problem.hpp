--- conflicted
+++ resolved
@@ -1,4 +1,3 @@
-<<<<<<< HEAD
 #pragma once
 
 #include "ioh/problem/problem.hpp"
@@ -77,33 +76,4 @@
     public:
         using WModel::WModel;
     };
-}
-=======
-#pragma once
-
-#include "ioh/problem/problem.hpp"
-
-namespace ioh::problem
-{
-    struct WModel: Integer
-    {
-        WModel(const int instance, const int n_variables, const std::string& name) :
-            Integer(MetaData(1, instance, name, n_variables, 1, common::OptimizationType::Maximization),
-                Constraint<int>(n_variables, 0, 1)
-                )
-        {
-            objective_.x = std::vector<int>(n_variables);
-        }
-    };
-
-
-    template <typename ProblemType>
-    struct WModelProblem : WModel,
-        AutomaticProblemRegistration<ProblemType, WModel>,
-        AutomaticProblemRegistration<ProblemType, Integer>
-    {
-        using WModel::WModel;
-    };
-}
-
->>>>>>> f3db50ea
+}