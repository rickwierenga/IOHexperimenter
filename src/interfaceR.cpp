--- conflicted
+++ resolved
@@ -217,19 +217,13 @@
   return currentIntProblem->evaluate(x);
 }
 
-<<<<<<< HEAD
 //[[Rcpp::export]]
 double cpp_double_evaluate(const std::vector<double> & x) {
   if (currentDoubleProblem == nullptr) {
     Rcout << "Error! no function selected.\n";
     return -DBL_MAX;
   }
-=======
-		if(x.size() != current_problem->dimension) {
-		Rcout << "Error! Dimension of input vector is incorrect.\n";
-	 	return -DBL_MAX;
-	}
->>>>>>> 0a54f5b2
+
 
   if (x.size() != currentDoubleProblem->IOHprofiler_get_number_of_variables()) {
     Rcout << "Error! The length of input vector is incorrect. It should be lenght: " << 
